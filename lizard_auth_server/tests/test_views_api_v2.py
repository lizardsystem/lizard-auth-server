--- conflicted
+++ resolved
@@ -247,7 +247,6 @@
         result = self.view.form_valid(form)
         self.assertEquals(200, result.status_code)
 
-<<<<<<< HEAD
 
 class TestOrganisationsView(TestCase):
 
@@ -261,7 +260,7 @@
         factories.OrganisationF(name="Signalmanufaktur Neuwitz")
         response = self.client.get('/api2/organisations/')
         self.assertIn('Neuwitz', str(response.content))
-=======
+
     def test_duplicate_username(self):
         factories.UserF(username='pietje',
                         email='nietpietje@example.com')
@@ -280,5 +279,4 @@
         }
         response = client.post(
             reverse('lizard_auth_server.api_v2.new_user'), params)
-        self.assertEquals(400, response.status_code)
->>>>>>> a523e675
+        self.assertEquals(400, response.status_code)