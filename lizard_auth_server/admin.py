--- conflicted
+++ resolved
@@ -84,18 +84,7 @@
     actions = ["reset_migration_status"]
 
     filter_horizontal = ("portals", "organisations", "roles")
-<<<<<<< HEAD
-    readonly_fields = [
-        "created_at",
-        "updated_at",
-        "migrated_at",
-        "first_name",
-        "last_name",
-        "email",
-    ]
-=======
     readonly_fields = ["created_at", "updated_at", "first_name", "last_name", "email"]
->>>>>>> 3707f1e7
     fieldsets = (
         (
             None,
